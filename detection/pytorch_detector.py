--- conflicted
+++ resolved
@@ -34,22 +34,7 @@
             self.device = torch.device('cuda:0')
         else:
             self.device = 'cpu'
-<<<<<<< HEAD
-
         self.model = PTDetector._load_model(model_path, self.device)
-
-=======
-        self.is_pt = False if model_path.endswith('.torchscript.pt') else True
-        if self.is_pt:
-            try:
-                from models.yolo import Model
-            except ModuleNotFoundError:
-                raise ValueError('Could not import Yolov5')                
-            self.model = PTDetector.__load_model(model_path, self.device)
-        else:
-            self.model = PTDetector.__load_torchscript_model(model_path)
-        
->>>>>>> 518ab742
         if (self.device != 'cpu') and torch.cuda.is_available():
             print('Sending model to GPU')
             self.model.to(self.device)
