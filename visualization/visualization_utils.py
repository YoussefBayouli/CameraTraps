#####
#
# visualization_utils.py
#
# Core rendering functions shared across visualization scripts
#
#####

#%% Constants and imports

import numpy as np
from PIL import Image, ImageFile, ImageFont, ImageDraw
from data_management.annotations import annotation_constants
ImageFile.LOAD_TRUNCATED_IMAGES = True


#%% Functions

def open_image(input):
    """
    Opens an image in binary format using PIL.Image and convert to RGB mode. This operation is lazy; image will
    not be actually loaded until the first operation that needs to load it (for example, resizing), so file opening
    errors can show up later.

    Args:
        input: an image in binary format read from the POST request's body or
            path to an image file (anything that PIL can open)

    Returns:
        an PIL image object in RGB mode
    """
    image = Image.open(input)
    if image.mode not in ('RGBA', 'RGB'):
        raise AttributeError('Input image not in RGBA or RGB mode and cannot be processed.')
    if image.mode == 'RGBA':
        # PIL.Image.convert() returns a converted copy of this image
        image = image.convert(mode='RGB')
    return image


def resize_image(image, targetWidth, targetHeight=-1):
    """
    Resizes a PIL image object to the specified width and height; does not resize
    in place.  If either width or height are -1, resizes with aspect ratio preservation.  
    If both are -1, returns the original image (does not copy in this case).
    """
    
    # Null operation
    if targetWidth == -1 and targetHeight == -1:
        
        return image    
    
    elif targetWidth == -1 or targetHeight == -1:
    
        # Aspect ratio as width over height
        aspectRatio = image.size[0] / image.size[1]
        
        if targetWidth != -1:
            # ar = w / h        
            # h = w / ar
            targetHeight = int(targetWidth / aspectRatio)
            
        else:
            # ar = w / h
            # w = ar * h
            targetWidth = int(aspectRatio * targetHeight)
            
    resizedImage = image.resize((targetWidth, targetHeight), Image.ANTIALIAS)
    return resizedImage


def render_iMerit_boxes(boxes, classes, image, label_map=annotation_constants.bbox_category_id_to_name):
    """
    Renders bounding boxes and their category labels on a PIL image.

    Args:
        boxes: bounding box annotations from iMerit, format is [x_rel, y_rel, w_rel, h_rel] (rel = relative coords)
        image: PIL.Image object to annotate on
        label_map: optional dict mapping classes to a string for display

    Returns:
        image will be altered in place
    """
    display_boxes = []
    display_strs = []  # list of list, one list of strings for each bounding box (to accommodate multiple labels)
    for box, clss in zip(boxes, classes):
        x_rel, y_rel, w_rel, h_rel = box
        ymin, xmin = y_rel, x_rel
        ymax = ymin + h_rel
        xmax = xmin + w_rel

        display_boxes.append([ymin, xmin, ymax, xmax])

        if label_map:
            clss = label_map[int(clss)]
        display_strs.append([clss])

    display_boxes = np.array(display_boxes)
    draw_bounding_boxes_on_image(image, display_boxes, classes, display_str_list_list=display_strs)


def render_db_bounding_boxes(boxes, classes, image, original_size=None, label_map=None, thickness=4):
    """
    Render bounding boxes (with class labels) on [image].  This is a wrapper for
    draw_bounding_boxes_on_image, allowing the caller to operate on a resized image
    by providing the original size of the image; bboxes will be scaled accordingly.
    """
    display_boxes = []
    display_strs = []
    
    if original_size is not None:
        image_size = original_size
    else:
        image_size = image.size
        
    img_width, img_height = image_size
    for box, clss in zip(boxes, classes):
        x_min_abs, y_min_abs, width_abs, height_abs = box

        ymin = y_min_abs / img_height
        ymax = ymin + height_abs / img_height

        xmin = x_min_abs / img_width
        xmax = xmin + width_abs / img_width

        display_boxes.append([ymin, xmin, ymax, xmax])

        if label_map:
            clss = label_map[int(clss)]
        display_strs.append([clss])

    display_boxes = np.array(display_boxes)
<<<<<<< HEAD
    draw_bounding_boxes_on_image(image, display_boxes, display_str_list_list=display_strs, 
                                 thickness=thickness)


def render_detection_bounding_boxes(boxes_and_scores, image, label_map=annotation_constants.bbox_category_id_to_name, 
                                    confidence_threshold=0.8, thickness=4, color_map=annotation_constants.bbox_color_map):
=======
    draw_bounding_boxes_on_image(image, display_boxes, classes, display_str_list_list=display_strs, thickness=thickness)


def render_detection_bounding_boxes(boxes_scores_classes, image, label_map={}, confidence_threshold=0.5, thickness=4):
>>>>>>> b7d2f776
    """
    Renders bounding boxes, label and confidence on an image if confidence is above the threshold.
    This is works with the output of the detector batch processing API.

    Args:
        boxes_and_scores:  outputs of generate_detections, in one of the following formats
        
            [x_rel, y_rel, w_rel, h_rel, p]
            [x_rel, y_rel, w_rel, h_rel, p, class]
            
        image: PIL.Image object, output of generate_detections.
        label_map: optional, mapping the numerical label to a string name.
        confidence_threshold: optional, threshold above which the bounding box is rendered.
        thickness: optional, rendering line thickness.
        color_map: optional, mapping the numerical label to bbox color.

    image is modified in place!
    """
    display_boxes = []
<<<<<<< HEAD
    display_strs = []  # list of lists, one list of strings for each bounding box (to accommodate multiple labels)
    display_colors = []
    for detection in boxes_and_scores:
        score = detection[4]
        if score > confidence_threshold:
            display_boxes.append(detection[:4])
            clss = 1
            if len(detection) > 5:
                clss = detection[5]
            label = label_map[clss] if clss in label_map else str(clss)
            displayed_label = '{}: {}%'.format(label, round(100 * score))
            display_strs.append([displayed_label])
            if len(color_map) == 0 or clss not in color_map:
                display_colors.append('red')
            else:
                display_colors.append(color_map[clss])

    display_boxes = np.array(display_boxes)
    draw_bounding_boxes_on_image(image, display_boxes, color=display_colors,
                                 display_str_list_list=display_strs,
                                 thickness=thickness)
=======
    display_strs = []  # list of list, one list of strings for each bounding box (to accommodate multiple labels)
    classes = []
    for detection in boxes_scores_classes:
        score = detection[4]
        if score > confidence_threshold:
            display_boxes.append(detection[:4])

            if len(detection) < 6:
                clss = 1  # megadetector_v2 outputs contain only the animal class
            else:
                clss = int(detection[5])

            label = label_map[clss] if clss in label_map else str(clss)
            displayed_label = '{}: {}%'.format(label, round(100 * score))
            display_strs.append([displayed_label])
            classes.append(clss)

    display_boxes = np.array(display_boxes)

    draw_bounding_boxes_on_image(image, display_boxes, classes,
                                 display_str_list_list=display_strs, thickness=thickness)


# the following functions are modified versions of those at
# https://github.com/tensorflow/models/blob/master/research/object_detection/utils/visualization_utils.py

COLORS = [
    'AliceBlue', 'Red', 'RoyalBlue', 'Gold', 'Chartreuse', 'Aqua',  'Azure', 'Beige', 'Bisque',
    'BlanchedAlmond', 'BlueViolet', 'BurlyWood', 'CadetBlue', 'AntiqueWhite',
    'Chocolate', 'Coral', 'CornflowerBlue', 'Cornsilk', 'Crimson', 'Cyan',
    'DarkCyan', 'DarkGoldenRod', 'DarkGrey', 'DarkKhaki', 'DarkOrange',
    'DarkOrchid', 'DarkSalmon', 'DarkSeaGreen', 'DarkTurquoise', 'DarkViolet',
    'DeepPink', 'DeepSkyBlue', 'DodgerBlue', 'FireBrick', 'FloralWhite',
    'ForestGreen', 'Fuchsia', 'Gainsboro', 'GhostWhite', 'GoldenRod',
    'Salmon', 'Tan', 'HoneyDew', 'HotPink', 'IndianRed', 'Ivory', 'Khaki',
    'Lavender', 'LavenderBlush', 'LawnGreen', 'LemonChiffon', 'LightBlue',
    'LightCoral', 'LightCyan', 'LightGoldenRodYellow', 'LightGray', 'LightGrey',
    'LightGreen', 'LightPink', 'LightSalmon', 'LightSeaGreen', 'LightSkyBlue',
    'LightSlateGray', 'LightSlateGrey', 'LightSteelBlue', 'LightYellow', 'Lime',
    'LimeGreen', 'Linen', 'Magenta', 'MediumAquaMarine', 'MediumOrchid',
    'MediumPurple', 'MediumSeaGreen', 'MediumSlateBlue', 'MediumSpringGreen',
    'MediumTurquoise', 'MediumVioletRed', 'MintCream', 'MistyRose', 'Moccasin',
    'NavajoWhite', 'OldLace', 'Olive', 'OliveDrab', 'Orange', 'OrangeRed',
    'Orchid', 'PaleGoldenRod', 'PaleGreen', 'PaleTurquoise', 'PaleVioletRed',
    'PapayaWhip', 'PeachPuff', 'Peru', 'Pink', 'Plum', 'PowderBlue', 'Purple',
    'RosyBrown', 'Aquamarine', 'SaddleBrown', 'Green', 'SandyBrown',
    'SeaGreen', 'SeaShell', 'Sienna', 'Silver', 'SkyBlue', 'SlateBlue',
    'SlateGray', 'SlateGrey', 'Snow', 'SpringGreen', 'SteelBlue', 'GreenYellow',
    'Teal', 'Thistle', 'Tomato', 'Turquoise', 'Violet', 'Wheat', 'White',
    'WhiteSmoke', 'Yellow', 'YellowGreen'
]
>>>>>>> b7d2f776


# The following functions are from:
#
# https://github.com/tensorflow/models/blob/master/research/object_detection/utils/visualization_utils.py

def draw_bounding_boxes_on_image(image,
                                 boxes,
                                 classes,
                                 thickness=1,
                                 display_str_list_list=()):
    """
    Draws bounding boxes on image.

    Args:
      image: a PIL.Image object.
      boxes: a 2 dimensional numpy array of [N, 4]: (ymin, xmin, ymax, xmax).
             The coordinates are in normalized format between [0, 1].
<<<<<<< HEAD
      color: color to draw bounding box. Default is red.  Can be a list of colors, one per box.
=======
>>>>>>> b7d2f776
      thickness: line thickness. Default value is 4.
      display_str_list_list: list of list of strings.
                             a list of strings for each bounding box.
                             The reason to pass a list of strings for a
                             bounding box is that it might contain
                             multiple labels.
    """
    boxes_shape = boxes.shape
    if not boxes_shape:
        return
    if len(boxes_shape) != 2 or boxes_shape[1] != 4:
        # print('Input must be of size [N, 4], but is ' + str(boxes_shape))
        return  # no object detection on this image, return
    for i in range(boxes_shape[0]):
<<<<<<< HEAD
        if isinstance(color,list):
            boxcolor = color[i]
        else:
            boxcolor = color
        display_str_list = ()
        if display_str_list_list:
            display_str_list = display_str_list_list[i]
            draw_bounding_box_on_image(image, boxes[i, 0], boxes[i, 1], boxes[i, 2],
                                       boxes[i, 3], boxcolor, thickness, display_str_list)
=======
        if display_str_list_list:
            display_str_list = display_str_list_list[i]
            draw_bounding_box_on_image(image,
                                       boxes[i, 0], boxes[i, 1], boxes[i, 2], boxes[i, 3],
                                       classes[i],
                                       thickness=thickness, display_str_list=display_str_list)
>>>>>>> b7d2f776


def draw_bounding_box_on_image(image,
                               ymin,
                               xmin,
                               ymax,
                               xmax,
                               clss,
                               thickness=4,
                               display_str_list=(),
                               use_normalized_coordinates=True):
    """Adds a bounding box to an image.

    Bounding box coordinates can be specified in either absolute (pixel) or
    normalized coordinates by setting the use_normalized_coordinates argument.

    Each string in display_str_list is displayed on a separate line above the
    bounding box in black text on a rectangle filled with the input 'color'.
    If the top of the bounding box extends to the edge of the image, the strings
    are displayed below the bounding box.

    Args:
      image: a PIL.Image object.
      ymin: ymin of bounding box.
      xmin: xmin of bounding box.
      ymax: ymax of bounding box.
      xmax: xmax of bounding box.
      clss: int, the class of the object in this bounding box.
      thickness: line thickness. Default value is 4.
      display_str_list: list of strings to display in box
                        (each to be shown on its own line).
      use_normalized_coordinates: If True (default), treat coordinates
        ymin, xmin, ymax, xmax as relative to the image.  Otherwise treat
        coordinates as absolute.
    """
    color = COLORS[int(clss) % len(COLORS)]

    draw = ImageDraw.Draw(image)
    im_width, im_height = image.size
    if use_normalized_coordinates:
        (left, right, top, bottom) = (xmin * im_width, xmax * im_width,
                                      ymin * im_height, ymax * im_height)
    else:
        (left, right, top, bottom) = (xmin, xmax, ymin, ymax)
    draw.line([(left, top), (left, bottom), (right, bottom),
               (right, top), (left, top)], width=thickness, fill=color)

    try:
        font = ImageFont.truetype('arial.ttf', 24)
    except IOError:
        font = ImageFont.load_default()

    # If the total height of the display strings added to the top of the bounding
    # box exceeds the top of the image, stack the strings below the bounding box
    # instead of above.
    display_str_heights = [font.getsize(ds)[1] for ds in display_str_list]
    # Each display_str has a top and bottom margin of 0.05x.
    total_display_str_height = (1 + 2 * 0.05) * sum(display_str_heights)

    if top > total_display_str_height:
        text_bottom = top
    else:
        text_bottom = bottom + total_display_str_height
    # Reverse list and print from bottom to top.
    for display_str in display_str_list[::-1]:
        text_width, text_height = font.getsize(display_str)
        margin = np.ceil(0.05 * text_height)


        draw.rectangle(
            [(left, text_bottom - text_height - 2 * margin), (left + text_width,
                                                              text_bottom)],
            fill=color)
        draw.text(
            (left + margin, text_bottom - text_height - margin),
            display_str,
            fill='black',
            font=font)
        text_bottom -= text_height - 2 * margin<|MERGE_RESOLUTION|>--- conflicted
+++ resolved
@@ -69,7 +69,8 @@
     return resizedImage
 
 
-def render_iMerit_boxes(boxes, classes, image, label_map=annotation_constants.bbox_category_id_to_name):
+def render_iMerit_boxes(boxes, classes, image, 
+                        label_map=annotation_constants.bbox_category_id_to_name):
     """
     Renders bounding boxes and their category labels on a PIL image.
 
@@ -96,10 +97,11 @@
         display_strs.append([clss])
 
     display_boxes = np.array(display_boxes)
-    draw_bounding_boxes_on_image(image, display_boxes, classes, display_str_list_list=display_strs)
-
-
-def render_db_bounding_boxes(boxes, classes, image, original_size=None, label_map=None, thickness=4):
+    draw_bounding_boxes_on_image(image, display_boxes, classes, display_strs=display_strs)
+
+
+def render_db_bounding_boxes(boxes, classes, image, original_size=None, 
+                             label_map=None, thickness=4):
     """
     Render bounding boxes (with class labels) on [image].  This is a wrapper for
     draw_bounding_boxes_on_image, allowing the caller to operate on a resized image
@@ -114,7 +116,9 @@
         image_size = image.size
         
     img_width, img_height = image_size
+    
     for box, clss in zip(boxes, classes):
+        
         x_min_abs, y_min_abs, width_abs, height_abs = box
 
         ymin = y_min_abs / img_height
@@ -130,19 +134,14 @@
         display_strs.append([clss])
 
     display_boxes = np.array(display_boxes)
-<<<<<<< HEAD
-    draw_bounding_boxes_on_image(image, display_boxes, display_str_list_list=display_strs, 
+    
+    draw_bounding_boxes_on_image(image, display_boxes, display_strs=display_strs, 
                                  thickness=thickness)
 
 
-def render_detection_bounding_boxes(boxes_and_scores, image, label_map=annotation_constants.bbox_category_id_to_name, 
-                                    confidence_threshold=0.8, thickness=4, color_map=annotation_constants.bbox_color_map):
-=======
-    draw_bounding_boxes_on_image(image, display_boxes, classes, display_str_list_list=display_strs, thickness=thickness)
-
-
-def render_detection_bounding_boxes(boxes_scores_classes, image, label_map={}, confidence_threshold=0.5, thickness=4):
->>>>>>> b7d2f776
+def render_detection_bounding_boxes(boxes_scores_classes, image, 
+                                    label_map=annotation_constants.bbox_category_id_to_name, 
+                                    confidence_threshold=0.5, thickness=4):
     """
     Renders bounding boxes, label and confidence on an image if confidence is above the threshold.
     This is works with the output of the detector batch processing API.
@@ -162,38 +161,17 @@
     image is modified in place!
     """
     display_boxes = []
-<<<<<<< HEAD
     display_strs = []  # list of lists, one list of strings for each bounding box (to accommodate multiple labels)
-    display_colors = []
-    for detection in boxes_and_scores:
+    classes = []
+    
+    for detection in boxes_scores_classes:
+        
         score = detection[4]
         if score > confidence_threshold:
             display_boxes.append(detection[:4])
-            clss = 1
-            if len(detection) > 5:
-                clss = detection[5]
-            label = label_map[clss] if clss in label_map else str(clss)
-            displayed_label = '{}: {}%'.format(label, round(100 * score))
-            display_strs.append([displayed_label])
-            if len(color_map) == 0 or clss not in color_map:
-                display_colors.append('red')
-            else:
-                display_colors.append(color_map[clss])
-
-    display_boxes = np.array(display_boxes)
-    draw_bounding_boxes_on_image(image, display_boxes, color=display_colors,
-                                 display_str_list_list=display_strs,
-                                 thickness=thickness)
-=======
-    display_strs = []  # list of list, one list of strings for each bounding box (to accommodate multiple labels)
-    classes = []
-    for detection in boxes_scores_classes:
-        score = detection[4]
-        if score > confidence_threshold:
-            display_boxes.append(detection[:4])
 
             if len(detection) < 6:
-                clss = 1  # megadetector_v2 outputs contain only the animal class
+                clss = 1  # megadetector_v2 did not output a class label
             else:
                 clss = int(detection[5])
 
@@ -205,10 +183,11 @@
     display_boxes = np.array(display_boxes)
 
     draw_bounding_boxes_on_image(image, display_boxes, classes,
-                                 display_str_list_list=display_strs, thickness=thickness)
-
-
-# the following functions are modified versions of those at
+                                 display_strs=display_strs, thickness=thickness)
+
+
+# The following functions are modified versions of those at:
+#
 # https://github.com/tensorflow/models/blob/master/research/object_detection/utils/visualization_utils.py
 
 COLORS = [
@@ -236,18 +215,13 @@
     'Teal', 'Thistle', 'Tomato', 'Turquoise', 'Violet', 'Wheat', 'White',
     'WhiteSmoke', 'Yellow', 'YellowGreen'
 ]
->>>>>>> b7d2f776
-
-
-# The following functions are from:
-#
-# https://github.com/tensorflow/models/blob/master/research/object_detection/utils/visualization_utils.py
+
 
 def draw_bounding_boxes_on_image(image,
                                  boxes,
                                  classes,
                                  thickness=1,
-                                 display_str_list_list=()):
+                                 display_strs=()):
     """
     Draws bounding boxes on image.
 
@@ -255,12 +229,8 @@
       image: a PIL.Image object.
       boxes: a 2 dimensional numpy array of [N, 4]: (ymin, xmin, ymax, xmax).
              The coordinates are in normalized format between [0, 1].
-<<<<<<< HEAD
-      color: color to draw bounding box. Default is red.  Can be a list of colors, one per box.
-=======
->>>>>>> b7d2f776
       thickness: line thickness. Default value is 4.
-      display_str_list_list: list of list of strings.
+      display_strs: list of list of strings.
                              a list of strings for each bounding box.
                              The reason to pass a list of strings for a
                              bounding box is that it might contain
@@ -273,24 +243,12 @@
         # print('Input must be of size [N, 4], but is ' + str(boxes_shape))
         return  # no object detection on this image, return
     for i in range(boxes_shape[0]):
-<<<<<<< HEAD
-        if isinstance(color,list):
-            boxcolor = color[i]
-        else:
-            boxcolor = color
-        display_str_list = ()
-        if display_str_list_list:
-            display_str_list = display_str_list_list[i]
-            draw_bounding_box_on_image(image, boxes[i, 0], boxes[i, 1], boxes[i, 2],
-                                       boxes[i, 3], boxcolor, thickness, display_str_list)
-=======
-        if display_str_list_list:
-            display_str_list = display_str_list_list[i]
+        if display_strs:
+            display_str_list = display_strs[i]
             draw_bounding_box_on_image(image,
                                        boxes[i, 0], boxes[i, 1], boxes[i, 2], boxes[i, 3],
                                        classes[i],
                                        thickness=thickness, display_str_list=display_str_list)
->>>>>>> b7d2f776
 
 
 def draw_bounding_box_on_image(image,
@@ -302,7 +260,8 @@
                                thickness=4,
                                display_str_list=(),
                                use_normalized_coordinates=True):
-    """Adds a bounding box to an image.
+    """
+    Adds a bounding box to an image.
 
     Bounding box coordinates can be specified in either absolute (pixel) or
     normalized coordinates by setting the use_normalized_coordinates argument.
@@ -354,6 +313,7 @@
         text_bottom = top
     else:
         text_bottom = bottom + total_display_str_height
+        
     # Reverse list and print from bottom to top.
     for display_str in display_str_list[::-1]:
         text_width, text_height = font.getsize(display_str)
