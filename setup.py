from setuptools import setup, find_packages

with open('README.md', encoding="utf8") as file:
        long_description = file.read()
setup(
    name='PytorchWildlife',
<<<<<<< HEAD
    version='1.0.2.17', 
=======
    version='1.0.2.15b', 
>>>>>>> 7783bd6e
    packages=find_packages(),
    url='https://github.com/microsoft/CameraTraps/',  
    license='MIT',
    author='Andres Hernandez, Zhongqi Miao',
    author_email='v-herandres@microsoft.com, zhongqimiao@microsoft.com',  
    description='a PyTorch Collaborative Deep Learning Framework for Conservation.',
    long_description=long_description,
    long_description_content_type='text/markdown',
    install_requires=[
        'numpy',
        'torch==1.10.1',
        'torchvision==0.11.2',
        'torchaudio==0.10.1',
        'tqdm==4.66.1',
        'Pillow==10.1.0', 
        'supervision==0.19.0',
        'gradio==4.8.0',
        'ultralytics-yolov5',
        'ultralytics',
        'chardet'
    ],
    classifiers=[
        'Development Status :: 3 - Alpha',  
        'Intended Audience :: Developers', 
        'License :: OSI Approved :: MIT License',
        'Programming Language :: Python :: 3',
        'Programming Language :: Python :: 3.6',
        'Programming Language :: Python :: 3.7',
        'Programming Language :: Python :: 3.8',
        'Programming Language :: Python :: 3.9',
    ],
    keywords='pytorch_wildlife, pytorch, wildlife, megadetector, conservation, animal, detection, classification',
    python_requires='>=3.8',
)<|MERGE_RESOLUTION|>--- conflicted
+++ resolved
@@ -4,11 +4,7 @@
         long_description = file.read()
 setup(
     name='PytorchWildlife',
-<<<<<<< HEAD
     version='1.0.2.17', 
-=======
-    version='1.0.2.15b', 
->>>>>>> 7783bd6e
     packages=find_packages(),
     url='https://github.com/microsoft/CameraTraps/',  
     license='MIT',
